--- conflicted
+++ resolved
@@ -1,759 +1,379 @@
-<<<<<<< HEAD
-require "rubygems"
-require "bundler/setup"
-require "stringex"
-
-## -- Rsync Deploy config -- ##
-# Be sure your public key is listed in your server's ~/.ssh/authorized_keys file
-ssh_user       = "user@domain.com"
-ssh_port       = "22"
-document_root  = "~/website.com/"
-rsync_delete   = true
-deploy_default = "push"
-
-# This will be configured for you when you run config_deploy
-deploy_branch  = "master"
-
-## -- Misc Configs -- ##
-
-public_dir      = "public"    # compiled site directory
-source_dir      = "source"    # source file directory
-blog_index_dir  = 'source'    # directory for your blog's index page (if you put your index in source/blog/index.html, set this to 'source/blog')
-deploy_dir      = "_deploy"   # deploy directory (for Github pages deployment)
-stash_dir       = "_stash"    # directory to stash posts for speedy generation
-posts_dir       = "_posts"    # directory for blog files
-themes_dir      = ".themes"   # directory for blog files
-new_post_ext    = "markdown"  # default new post file extension when using the new_post task
-new_page_ext    = "markdown"  # default new page file extension when using the new_page task
-server_port     = "4000"      # port for preview server eg. localhost:4000
-
-
-desc "Initial setup for Octopress: copies the default theme into the path of Jekyll's generator. Rake install defaults to rake install[classic] to install a different theme run rake install[some_theme_name]"
-task :install, :theme do |t, args|
-  if File.directory?(source_dir) || File.directory?("sass")
-    abort("rake aborted!") if ask("A theme is already installed, proceeding will overwrite existing files. Are you sure?", ['y', 'n']) == 'n'
-  end
-  # copy theme into working Jekyll directories
-  theme = args.theme || 'classic'
-  puts "## Copying "+theme+" theme into ./#{source_dir} and ./sass"
-  mkdir_p source_dir
-  cp_r "#{themes_dir}/#{theme}/source/.", source_dir
-  mkdir_p "sass"
-  cp_r "#{themes_dir}/#{theme}/sass/.", "sass"
-  mkdir_p "#{source_dir}/#{posts_dir}"
-  mkdir_p public_dir
-end
-
-#######################
-# Working with Jekyll #
-#######################
-
-desc "Generate jekyll site"
-task :generate do
-  raise "### You haven't set anything up yet. First run `rake install` to set up an Octopress theme." unless File.directory?(source_dir)
-  puts "## Generating Site with Jekyll"
-  system "compass compile --css-dir #{source_dir}/stylesheets"
-  system "jekyll"
-end
-
-desc "Watch the site and regenerate when it changes"
-task :watch do
-  raise "### You haven't set anything up yet. First run `rake install` to set up an Octopress theme." unless File.directory?(source_dir)
-  puts "Starting to watch source with Jekyll and Compass."
-  system "compass compile --css-dir #{source_dir}/stylesheets" unless File.exist?("#{source_dir}/stylesheets/screen.css")
-  jekyllPid = Process.spawn({"OCTOPRESS_ENV"=>"preview"}, "jekyll --auto")
-  compassPid = Process.spawn("compass watch")
-
-  trap("INT") {
-    [jekyllPid, compassPid].each { |pid| Process.kill(9, pid) rescue Errno::ESRCH }
-    exit 0
-  }
-
-  [jekyllPid, compassPid].each { |pid| Process.wait(pid) }
-end
-
-desc "preview the site in a web browser"
-task :preview do
-  raise "### You haven't set anything up yet. First run `rake install` to set up an Octopress theme." unless File.directory?(source_dir)
-  puts "Starting to watch source with Jekyll and Compass. Starting Rack on port #{server_port}"
-  system "compass compile --css-dir #{source_dir}/stylesheets" unless File.exist?("#{source_dir}/stylesheets/screen.css")
-  jekyllPid = Process.spawn({"OCTOPRESS_ENV"=>"preview"}, "jekyll --auto")
-  compassPid = Process.spawn("compass watch")
-  rackupPid = Process.spawn("rackup --port #{server_port}")
-
-  trap("INT") {
-    [jekyllPid, compassPid, rackupPid].each { |pid| Process.kill(9, pid) rescue Errno::ESRCH }
-    exit 0
-  }
-
-  [jekyllPid, compassPid, rackupPid].each { |pid| Process.wait(pid) }
-end
-
-# usage rake new_post[my-new-post] or rake new_post['my new post'] or rake new_post (defaults to "new-post")
-desc "Begin a new post in #{source_dir}/#{posts_dir}"
-task :new_post, :title do |t, args|
-  raise "### You haven't set anything up yet. First run `rake install` to set up an Octopress theme." unless File.directory?(source_dir)
-  mkdir_p "#{source_dir}/#{posts_dir}"
-  args.with_defaults(:title => 'new-post')
-  title = args.title
-  filename = "#{source_dir}/#{posts_dir}/#{Time.now.strftime('%Y-%m-%d')}-#{title.to_url}.#{new_post_ext}"
-  if File.exist?(filename)
-    abort("rake aborted!") if ask("#{filename} already exists. Do you want to overwrite?", ['y', 'n']) == 'n'
-  end
-  puts "Creating new post: #{filename}"
-  open(filename, 'w') do |post|
-    post.puts "---"
-    post.puts "layout: post"
-    post.puts "title: \"#{title.gsub(/&/,'&amp;')}\""
-    post.puts "date: #{Time.now.strftime('%Y-%m-%d %H:%M')}"
-    post.puts "comments: true"
-    post.puts "categories: "
-    post.puts "---"
-  end
-end
-
-# usage rake new_page[my-new-page] or rake new_page[my-new-page.html] or rake new_page (defaults to "new-page.markdown")
-desc "Create a new page in #{source_dir}/(filename)/index.#{new_page_ext}"
-task :new_page, :filename do |t, args|
-  raise "### You haven't set anything up yet. First run `rake install` to set up an Octopress theme." unless File.directory?(source_dir)
-  args.with_defaults(:filename => 'new-page')
-  page_dir = [source_dir]
-  if args.filename.downcase =~ /(^.+\/)?(.+)/
-    filename, dot, extension = $2.rpartition('.').reject(&:empty?)         # Get filename and extension
-    title = filename
-    page_dir.concat($1.downcase.sub(/^\//, '').split('/')) unless $1.nil?  # Add path to page_dir Array
-    if extension.nil?
-      page_dir << filename
-      filename = "index"
-    end
-    extension ||= new_page_ext
-    page_dir = page_dir.map! { |d| d = d.to_url }.join('/')                # Sanitize path
-    filename = filename.downcase.to_url
-
-    mkdir_p page_dir
-    file = "#{page_dir}/#{filename}.#{extension}"
-    if File.exist?(file)
-      abort("rake aborted!") if ask("#{file} already exists. Do you want to overwrite?", ['y', 'n']) == 'n'
-    end
-    puts "Creating new page: #{file}"
-    open(file, 'w') do |page|
-      page.puts "---"
-      page.puts "layout: page"
-      page.puts "title: \"#{title}\""
-      page.puts "date: #{Time.now.strftime('%Y-%m-%d %H:%M')}"
-      page.puts "comments: true"
-      page.puts "sharing: true"
-      page.puts "footer: true"
-      page.puts "---"
-    end
-  else
-    puts "Syntax error: #{args.filename} contains unsupported characters"
-  end
-end
-
-# usage rake isolate[my-post]
-desc "Move all other posts than the one currently being worked on to a temporary stash location (stash) so regenerating the site happens much quicker."
-task :isolate, :filename do |t, args|
-  stash_dir = "#{source_dir}/#{stash_dir}"
-  FileUtils.mkdir(stash_dir) unless File.exist?(stash_dir)
-  Dir.glob("#{source_dir}/#{posts_dir}/*.*") do |post|
-    FileUtils.mv post, stash_dir unless post.include?(args.filename)
-  end
-end
-
-desc "Move all stashed posts back into the posts directory, ready for site generation."
-task :integrate do
-  FileUtils.mv Dir.glob("#{source_dir}/#{stash_dir}/*.*"), "#{source_dir}/#{posts_dir}/"
-end
-
-desc "Clean out caches: .pygments-cache, .gist-cache, .sass-cache"
-task :clean do
-  rm_rf [".pygments-cache/**", ".gist-cache/**", ".sass-cache/**", "source/stylesheets/screen.css"]
-end
-
-desc "Move sass to sass.old, install sass theme updates, replace sass/custom with sass.old/custom"
-task :update_style, :theme do |t, args|
-  theme = args.theme || 'classic'
-  if File.directory?("sass.old")
-    puts "removed existing sass.old directory"
-    rm_r "sass.old", :secure=>true
-  end
-  mv "sass", "sass.old"
-  puts "## Moved styles into sass.old/"
-  cp_r "#{themes_dir}/"+theme+"/sass/", "sass"
-  cp_r "sass.old/custom/.", "sass/custom"
-  puts "## Updated Sass ##"
-end
-
-desc "Move source to source.old, install source theme updates, replace source/_includes/navigation.html with source.old's navigation"
-task :update_source, :theme do |t, args|
-  theme = args.theme || 'classic'
-  if File.directory?("#{source_dir}.old")
-    puts "## Removed existing #{source_dir}.old directory"
-    rm_r "#{source_dir}.old", :secure=>true
-  end
-  mkdir "#{source_dir}.old"
-  cp_r "#{source_dir}/.", "#{source_dir}.old"
-  puts "## Copied #{source_dir} into #{source_dir}.old/"
-  cp_r "#{themes_dir}/"+theme+"/source/.", source_dir, :remove_destination=>true
-  cp_r "#{source_dir}.old/_includes/custom/.", "#{source_dir}/_includes/custom/", :remove_destination=>true
-  cp "#{source_dir}.old/favicon.png", source_dir
-  mv "#{source_dir}/index.html", "#{blog_index_dir}", :force=>true if blog_index_dir != source_dir
-  cp "#{source_dir}.old/index.html", source_dir if blog_index_dir != source_dir && File.exists?("#{source_dir}.old/index.html")
-  puts "## Updated #{source_dir} ##"
-end
-
-##############
-# Deploying  #
-##############
-
-desc "Default deploy task"
-task :deploy do
-  # Check if preview posts exist, which should not be published
-  if File.exists?(".preview-mode")
-    puts "## Found posts in preview mode, regenerating files ..."
-    File.delete(".preview-mode")
-    Rake::Task[:generate].execute
-  end
-
-  Rake::Task[:copydot].invoke(source_dir, public_dir)
-  Rake::Task["#{deploy_default}"].execute
-end
-
-desc "Generate website and deploy"
-task :gen_deploy => [:integrate, :generate, :deploy] do
-end
-
-desc "copy dot files for deployment"
-task :copydot, :source, :dest do |t, args|
-  FileList["#{args.source}/**/.*"].exclude("**/.", "**/..", "**/.DS_Store", "**/._*").each do |file|
-    cp_r file, file.gsub(/#{args.source}/, "#{args.dest}") unless File.directory?(file)
-  end
-end
-
-desc "Deploy website via rsync"
-task :rsync do
-  exclude = ""
-  if File.exists?('./rsync-exclude')
-    exclude = "--exclude-from '#{File.expand_path('./rsync-exclude')}'"
-  end
-  puts "## Deploying website via Rsync"
-  ok_failed system("rsync -avze 'ssh -p #{ssh_port}' #{exclude} #{"--delete" unless rsync_delete == false} #{public_dir}/ #{ssh_user}:#{document_root}")
-end
-
-desc "deploy public directory to github pages"
-multitask :push do
-  puts "## Deploying branch to Github Pages "
-  (Dir["#{deploy_dir}/*"]).each { |f| rm_rf(f) }
-  Rake::Task[:copydot].invoke(public_dir, deploy_dir)
-  puts "\n## copying #{public_dir} to #{deploy_dir}"
-  cp_r "#{public_dir}/.", deploy_dir
-  cd "#{deploy_dir}" do
-    system "git add ."
-    system "git add -u"
-    puts "\n## Commiting: Site updated at #{Time.now.utc}"
-    message = "Site updated at #{Time.now.utc}"
-    system "git commit -m \"#{message}\""
-    puts "\n## Pushing generated #{deploy_dir} website"
-    system "git push origin #{deploy_branch} --force"
-    puts "\n## Github Pages deploy complete"
-  end
-end
-
-desc "Update configurations to support publishing to root or sub directory"
-task :set_root_dir, :dir do |t, args|
-  puts ">>> !! Please provide a directory, eg. rake config_dir[publishing/subdirectory]" unless args.dir
-  if args.dir
-    if args.dir == "/"
-      dir = ""
-    else
-      dir = "/" + args.dir.sub(/(\/*)(.+)/, "\\2").sub(/\/$/, '');
-    end
-    rakefile = IO.read(__FILE__)
-    rakefile.sub!(/public_dir(\s*)=(\s*)(["'])[\w\-\/]*["']/, "public_dir\\1=\\2\\3public#{dir}\\3")
-    File.open(__FILE__, 'w') do |f|
-      f.write rakefile
-    end
-    compass_config = IO.read('config.rb')
-    compass_config.sub!(/http_path(\s*)=(\s*)(["'])[\w\-\/]*["']/, "http_path\\1=\\2\\3#{dir}/\\3")
-    compass_config.sub!(/http_images_path(\s*)=(\s*)(["'])[\w\-\/]*["']/, "http_images_path\\1=\\2\\3#{dir}/images\\3")
-    compass_config.sub!(/http_fonts_path(\s*)=(\s*)(["'])[\w\-\/]*["']/, "http_fonts_path\\1=\\2\\3#{dir}/fonts\\3")
-    compass_config.sub!(/css_dir(\s*)=(\s*)(["'])[\w\-\/]*["']/, "css_dir\\1=\\2\\3public#{dir}/stylesheets\\3")
-    File.open('config.rb', 'w') do |f|
-      f.write compass_config
-    end
-    jekyll_config = IO.read('_config.yml')
-    jekyll_config.sub!(/^destination:.+$/, "destination: public#{dir}")
-    jekyll_config.sub!(/^subscribe_rss:\s*\/.+$/, "subscribe_rss: #{dir}/atom.xml")
-    jekyll_config.sub!(/^root:.*$/, "root: /#{dir.sub(/^\//, '')}")
-    File.open('_config.yml', 'w') do |f|
-      f.write jekyll_config
-    end
-    rm_rf public_dir
-    mkdir_p "#{public_dir}#{dir}"
-    puts "## Site's root directory is now '/#{dir.sub(/^\//, '')}' ##"
-  end
-end
-
-desc "Set up _deploy folder and deploy branch for Github Pages deployment"
-task :setup_github_pages, :repo do |t, args|
-  if args.repo
-    repo_url = args.repo
-  else
-    repo_url = get_stdin("Enter the read/write url for your repository: ")
-  end
-  user = repo_url.match(/:([^\/]+)/)[1]
-  branch = (repo_url.match(/\/[\w-]+.github.com/).nil?) ? 'gh-pages' : 'master'
-  project = (branch == 'gh-pages') ? repo_url.match(/\/([^\.]+)/)[1] : ''
-  unless `git remote -v`.match(/origin.+?octopress.git/).nil?
-    # If octopress is still the origin remote (from cloning) rename it to octopress
-    system "git remote rename origin octopress"
-    if branch == 'master'
-      # If this is a user/organization pages repository, add the correct origin remote
-      # and checkout the source branch for committing changes to the blog source.
-      system "git remote add origin #{repo_url}"
-      puts "Added remote #{repo_url} as origin"
-      system "git config branch.master.remote origin"
-      puts "Set origin as default remote"
-      system "git branch -m master source"
-      puts "Master branch renamed to 'source' for committing your blog source files"
-    else
-      unless !public_dir.match("#{project}").nil?
-        system "rake set_root_dir[#{project}]"
-      end
-    end
-  end
-  url = "http://#{user}.github.com"
-  url += "/#{project}" unless project == ''
-  jekyll_config = IO.read('_config.yml')
-  jekyll_config.sub!(/^url:.*$/, "url: #{url}")
-  File.open('_config.yml', 'w') do |f|
-    f.write jekyll_config
-  end
-  rm_rf deploy_dir
-  mkdir deploy_dir
-  cd "#{deploy_dir}" do
-    system "git init"
-    system "echo 'My Octopress Page is coming soon &hellip;' > index.html"
-    system "git add ."
-    system "git commit -m \"Octopress init\""
-    system "git branch -m gh-pages" unless branch == 'master'
-    system "git remote add origin #{repo_url}"
-    rakefile = IO.read(__FILE__)
-    rakefile.sub!(/deploy_branch(\s*)=(\s*)(["'])[\w-]*["']/, "deploy_branch\\1=\\2\\3#{branch}\\3")
-    rakefile.sub!(/deploy_default(\s*)=(\s*)(["'])[\w-]*["']/, "deploy_default\\1=\\2\\3push\\3")
-    File.open(__FILE__, 'w') do |f|
-      f.write rakefile
-    end
-  end
-  puts "\n---\n## Now you can deploy to #{url} with `rake deploy` ##"
-end
-
-def ok_failed(condition)
-  if (condition)
-    puts "OK"
-  else
-    puts "FAILED"
-  end
-end
-
-def get_stdin(message)
-  print message
-  STDIN.gets.chomp
-end
-
-def ask(message, valid_options)
-  if valid_options
-    answer = get_stdin("#{message} #{valid_options.to_s.gsub(/"/, '').gsub(/, /,'/')} ") while !valid_options.include?(answer)
-  else
-    answer = get_stdin(message)
-  end
-  answer
-end
-
-desc "list tasks"
-task :list do
-  puts "Tasks: #{(Rake::Task.tasks - [Rake::Task[:list]]).join(', ')}"
-  puts "(type rake -T for more detail)\n\n"
-end
-=======
-require "rubygems"
-require "bundler/setup"
-require "stringex"
-
-## -- Rsync Deploy config -- ##
-# Be sure your public key is listed in your server's ~/.ssh/authorized_keys file
-ssh_user       = "user@domain.com"
-ssh_port       = "22"
-document_root  = "~/website.com/"
+require "rubygems"
+require "bundler/setup"
+require "stringex"
+
+## -- Rsync Deploy config -- ##
+# Be sure your public key is listed in your server's ~/.ssh/authorized_keys file
+ssh_user       = "user@domain.com"
+ssh_port       = "22"
+document_root  = "~/website.com/"
 rsync_delete   = false
 deploy_default = "rsync"
-
-# This will be configured for you when you run config_deploy
-deploy_branch  = "gh-pages"
-
-## -- Misc Configs -- ##
-
-public_dir      = "public"    # compiled site directory
-source_dir      = "source"    # source file directory
-blog_index_dir  = 'source'    # directory for your blog's index page (if you put your index in source/blog/index.html, set this to 'source/blog')
-deploy_dir      = "_deploy"   # deploy directory (for Github pages deployment)
-stash_dir       = "_stash"    # directory to stash posts for speedy generation
-posts_dir       = "_posts"    # directory for blog files
-themes_dir      = ".themes"   # directory for blog files
-new_post_ext    = "markdown"  # default new post file extension when using the new_post task
-new_page_ext    = "markdown"  # default new page file extension when using the new_page task
-server_port     = "4000"      # port for preview server eg. localhost:4000
-
-
-desc "Initial setup for Octopress: copies the default theme into the path of Jekyll's generator. Rake install defaults to rake install[classic] to install a different theme run rake install[some_theme_name]"
-task :install, :theme do |t, args|
-  if File.directory?(source_dir) || File.directory?("sass")
-    abort("rake aborted!") if ask("A theme is already installed, proceeding will overwrite existing files. Are you sure?", ['y', 'n']) == 'n'
-  end
-  # copy theme into working Jekyll directories
-  theme = args.theme || 'classic'
-  puts "## Copying "+theme+" theme into ./#{source_dir} and ./sass"
-  mkdir_p source_dir
-  cp_r "#{themes_dir}/#{theme}/source/.", source_dir
-  mkdir_p "sass"
-  cp_r "#{themes_dir}/#{theme}/sass/.", "sass"
-  mkdir_p "#{source_dir}/#{posts_dir}"
-  mkdir_p public_dir
-end
-
-#######################
-# Working with Jekyll #
-#######################
-
-desc "Generate jekyll site"
-task :generate do
-  raise "### You haven't set anything up yet. First run `rake install` to set up an Octopress theme." unless File.directory?(source_dir)
-  puts "## Generating Site with Jekyll"
-  system "compass compile --css-dir #{source_dir}/stylesheets"
-  system "jekyll"
-end
-
-desc "Watch the site and regenerate when it changes"
-task :watch do
-  raise "### You haven't set anything up yet. First run `rake install` to set up an Octopress theme." unless File.directory?(source_dir)
-  puts "Starting to watch source with Jekyll and Compass."
-  system "compass compile --css-dir #{source_dir}/stylesheets" unless File.exist?("#{source_dir}/stylesheets/screen.css")
-  jekyllPid = Process.spawn({"OCTOPRESS_ENV"=>"preview"}, "jekyll --auto")
-  compassPid = Process.spawn("compass watch")
-
-  trap("INT") {
-    [jekyllPid, compassPid].each { |pid| Process.kill(9, pid) rescue Errno::ESRCH }
-    exit 0
-  }
-
-  [jekyllPid, compassPid].each { |pid| Process.wait(pid) }
-end
-
-desc "preview the site in a web browser"
-task :preview do
-  raise "### You haven't set anything up yet. First run `rake install` to set up an Octopress theme." unless File.directory?(source_dir)
-  puts "Starting to watch source with Jekyll and Compass. Starting Rack on port #{server_port}"
-  system "compass compile --css-dir #{source_dir}/stylesheets" unless File.exist?("#{source_dir}/stylesheets/screen.css")
-  jekyllPid = Process.spawn({"OCTOPRESS_ENV"=>"preview"}, "jekyll --auto")
-  compassPid = Process.spawn("compass watch")
-  rackupPid = Process.spawn("rackup --port #{server_port}")
-
-  trap("INT") {
-    [jekyllPid, compassPid, rackupPid].each { |pid| Process.kill(9, pid) rescue Errno::ESRCH }
-    exit 0
-  }
-
-  [jekyllPid, compassPid, rackupPid].each { |pid| Process.wait(pid) }
-end
-
-# usage rake new_post[my-new-post] or rake new_post['my new post'] or rake new_post (defaults to "new-post")
-desc "Begin a new post in #{source_dir}/#{posts_dir}"
-task :new_post, :title do |t, args|
-  raise "### You haven't set anything up yet. First run `rake install` to set up an Octopress theme." unless File.directory?(source_dir)
-  mkdir_p "#{source_dir}/#{posts_dir}"
-  args.with_defaults(:title => 'new-post')
-  title = args.title
-  filename = "#{source_dir}/#{posts_dir}/#{Time.now.strftime('%Y-%m-%d')}-#{title.to_url}.#{new_post_ext}"
-  if File.exist?(filename)
-    abort("rake aborted!") if ask("#{filename} already exists. Do you want to overwrite?", ['y', 'n']) == 'n'
-  end
-  puts "Creating new post: #{filename}"
-  open(filename, 'w') do |post|
-    post.puts "---"
-    post.puts "layout: post"
-    post.puts "title: \"#{title.gsub(/&/,'&amp;')}\""
-    post.puts "date: #{Time.now.strftime('%Y-%m-%d %H:%M')}"
-    post.puts "comments: true"
-    post.puts "categories: "
-    post.puts "---"
-  end
-end
-
-# usage rake new_page[my-new-page] or rake new_page[my-new-page.html] or rake new_page (defaults to "new-page.markdown")
-desc "Create a new page in #{source_dir}/(filename)/index.#{new_page_ext}"
-task :new_page, :filename do |t, args|
-  raise "### You haven't set anything up yet. First run `rake install` to set up an Octopress theme." unless File.directory?(source_dir)
-  args.with_defaults(:filename => 'new-page')
-  page_dir = [source_dir]
-  if args.filename.downcase =~ /(^.+\/)?(.+)/
-    filename, dot, extension = $2.rpartition('.').reject(&:empty?)         # Get filename and extension
-    title = filename
-    page_dir.concat($1.downcase.sub(/^\//, '').split('/')) unless $1.nil?  # Add path to page_dir Array
-    if extension.nil?
-      page_dir << filename
-      filename = "index"
-    end
-    extension ||= new_page_ext
-    page_dir = page_dir.map! { |d| d = d.to_url }.join('/')                # Sanitize path
-    filename = filename.downcase.to_url
-
-    mkdir_p page_dir
-    file = "#{page_dir}/#{filename}.#{extension}"
-    if File.exist?(file)
-      abort("rake aborted!") if ask("#{file} already exists. Do you want to overwrite?", ['y', 'n']) == 'n'
-    end
-    puts "Creating new page: #{file}"
-    open(file, 'w') do |page|
-      page.puts "---"
-      page.puts "layout: page"
-      page.puts "title: \"#{title}\""
-      page.puts "date: #{Time.now.strftime('%Y-%m-%d %H:%M')}"
-      page.puts "comments: true"
-      page.puts "sharing: true"
-      page.puts "footer: true"
-      page.puts "---"
-    end
-  else
-    puts "Syntax error: #{args.filename} contains unsupported characters"
-  end
-end
-
-# usage rake isolate[my-post]
-desc "Move all other posts than the one currently being worked on to a temporary stash location (stash) so regenerating the site happens much quicker."
-task :isolate, :filename do |t, args|
-  stash_dir = "#{source_dir}/#{stash_dir}"
-  FileUtils.mkdir(stash_dir) unless File.exist?(stash_dir)
-  Dir.glob("#{source_dir}/#{posts_dir}/*.*") do |post|
-    FileUtils.mv post, stash_dir unless post.include?(args.filename)
-  end
-end
-
-desc "Move all stashed posts back into the posts directory, ready for site generation."
-task :integrate do
-  FileUtils.mv Dir.glob("#{source_dir}/#{stash_dir}/*.*"), "#{source_dir}/#{posts_dir}/"
-end
-
-desc "Clean out caches: .pygments-cache, .gist-cache, .sass-cache"
-task :clean do
-  rm_rf [".pygments-cache/**", ".gist-cache/**", ".sass-cache/**", "source/stylesheets/screen.css"]
-end
-
-desc "Move sass to sass.old, install sass theme updates, replace sass/custom with sass.old/custom"
-task :update_style, :theme do |t, args|
-  theme = args.theme || 'classic'
-  if File.directory?("sass.old")
-    puts "removed existing sass.old directory"
-    rm_r "sass.old", :secure=>true
-  end
-  mv "sass", "sass.old"
-  puts "## Moved styles into sass.old/"
-  cp_r "#{themes_dir}/"+theme+"/sass/", "sass"
-  cp_r "sass.old/custom/.", "sass/custom"
-  puts "## Updated Sass ##"
-end
-
-desc "Move source to source.old, install source theme updates, replace source/_includes/navigation.html with source.old's navigation"
-task :update_source, :theme do |t, args|
-  theme = args.theme || 'classic'
-  if File.directory?("#{source_dir}.old")
-    puts "## Removed existing #{source_dir}.old directory"
-    rm_r "#{source_dir}.old", :secure=>true
-  end
-  mkdir "#{source_dir}.old"
-  cp_r "#{source_dir}/.", "#{source_dir}.old"
-  puts "## Copied #{source_dir} into #{source_dir}.old/"
-  cp_r "#{themes_dir}/"+theme+"/source/.", source_dir, :remove_destination=>true
-  cp_r "#{source_dir}.old/_includes/custom/.", "#{source_dir}/_includes/custom/", :remove_destination=>true
-  cp "#{source_dir}.old/favicon.png", source_dir
-  mv "#{source_dir}/index.html", "#{blog_index_dir}", :force=>true if blog_index_dir != source_dir
-  cp "#{source_dir}.old/index.html", source_dir if blog_index_dir != source_dir && File.exists?("#{source_dir}.old/index.html")
-  puts "## Updated #{source_dir} ##"
-end
-
-##############
-# Deploying  #
-##############
-
-desc "Default deploy task"
-task :deploy do
-  # Check if preview posts exist, which should not be published
-  if File.exists?(".preview-mode")
-    puts "## Found posts in preview mode, regenerating files ..."
-    File.delete(".preview-mode")
-    Rake::Task[:generate].execute
-  end
-
-  Rake::Task[:copydot].invoke(source_dir, public_dir)
-  Rake::Task["#{deploy_default}"].execute
-end
-
-desc "Generate website and deploy"
-task :gen_deploy => [:integrate, :generate, :deploy] do
-end
-
-desc "copy dot files for deployment"
-task :copydot, :source, :dest do |t, args|
-  FileList["#{args.source}/**/.*"].exclude("**/.", "**/..", "**/.DS_Store", "**/._*").each do |file|
-    cp_r file, file.gsub(/#{args.source}/, "#{args.dest}") unless File.directory?(file)
-  end
-end
-
-desc "Deploy website via rsync"
-task :rsync do
-  exclude = ""
-  if File.exists?('./rsync-exclude')
-    exclude = "--exclude-from '#{File.expand_path('./rsync-exclude')}'"
-  end
-  puts "## Deploying website via Rsync"
-  ok_failed system("rsync -avze 'ssh -p #{ssh_port}' #{exclude} #{"--delete" unless rsync_delete == false} #{public_dir}/ #{ssh_user}:#{document_root}")
-end
-
-desc "deploy public directory to github pages"
-multitask :push do
-  puts "## Deploying branch to Github Pages "
-  (Dir["#{deploy_dir}/*"]).each { |f| rm_rf(f) }
-  Rake::Task[:copydot].invoke(public_dir, deploy_dir)
-  puts "\n## copying #{public_dir} to #{deploy_dir}"
-  cp_r "#{public_dir}/.", deploy_dir
-  cd "#{deploy_dir}" do
-    system "git add ."
-    system "git add -u"
-    puts "\n## Commiting: Site updated at #{Time.now.utc}"
-    message = "Site updated at #{Time.now.utc}"
-    system "git commit -m \"#{message}\""
-    puts "\n## Pushing generated #{deploy_dir} website"
-    system "git push origin #{deploy_branch} --force"
-    puts "\n## Github Pages deploy complete"
-  end
-end
-
-desc "Update configurations to support publishing to root or sub directory"
-task :set_root_dir, :dir do |t, args|
-  puts ">>> !! Please provide a directory, eg. rake config_dir[publishing/subdirectory]" unless args.dir
-  if args.dir
-    if args.dir == "/"
-      dir = ""
-    else
-      dir = "/" + args.dir.sub(/(\/*)(.+)/, "\\2").sub(/\/$/, '');
-    end
-    rakefile = IO.read(__FILE__)
-    rakefile.sub!(/public_dir(\s*)=(\s*)(["'])[\w\-\/]*["']/, "public_dir\\1=\\2\\3public#{dir}\\3")
-    File.open(__FILE__, 'w') do |f|
-      f.write rakefile
-    end
-    compass_config = IO.read('config.rb')
-    compass_config.sub!(/http_path(\s*)=(\s*)(["'])[\w\-\/]*["']/, "http_path\\1=\\2\\3#{dir}/\\3")
-    compass_config.sub!(/http_images_path(\s*)=(\s*)(["'])[\w\-\/]*["']/, "http_images_path\\1=\\2\\3#{dir}/images\\3")
-    compass_config.sub!(/http_fonts_path(\s*)=(\s*)(["'])[\w\-\/]*["']/, "http_fonts_path\\1=\\2\\3#{dir}/fonts\\3")
-    compass_config.sub!(/css_dir(\s*)=(\s*)(["'])[\w\-\/]*["']/, "css_dir\\1=\\2\\3public#{dir}/stylesheets\\3")
-    File.open('config.rb', 'w') do |f|
-      f.write compass_config
-    end
-    jekyll_config = IO.read('_config.yml')
-    jekyll_config.sub!(/^destination:.+$/, "destination: public#{dir}")
-    jekyll_config.sub!(/^subscribe_rss:\s*\/.+$/, "subscribe_rss: #{dir}/atom.xml")
-    jekyll_config.sub!(/^root:.*$/, "root: /#{dir.sub(/^\//, '')}")
-    File.open('_config.yml', 'w') do |f|
-      f.write jekyll_config
-    end
-    rm_rf public_dir
-    mkdir_p "#{public_dir}#{dir}"
-    puts "## Site's root directory is now '/#{dir.sub(/^\//, '')}' ##"
-  end
-end
-
-desc "Set up _deploy folder and deploy branch for Github Pages deployment"
-task :setup_github_pages, :repo do |t, args|
-  if args.repo
-    repo_url = args.repo
-  else
-    puts "Enter the read/write url for your repository" 
-    puts "(For example, 'git@github.com:your_username/your_username.github.com)"
-    repo_url = get_stdin("Repository url: ")
-  end
-  user = repo_url.match(/:([^\/]+)/)[1]
-  branch = (repo_url.match(/\/[\w-]+.github.com/).nil?) ? 'gh-pages' : 'master'
-  project = (branch == 'gh-pages') ? repo_url.match(/\/([^\.]+)/)[1] : ''
-  unless `git remote -v`.match(/origin.+?octopress.git/).nil?
-    # If octopress is still the origin remote (from cloning) rename it to octopress
-    system "git remote rename origin octopress"
-    if branch == 'master'
-      # If this is a user/organization pages repository, add the correct origin remote
-      # and checkout the source branch for committing changes to the blog source.
-      system "git remote add origin #{repo_url}"
-      puts "Added remote #{repo_url} as origin"
-      system "git config branch.master.remote origin"
-      puts "Set origin as default remote"
-      system "git branch -m master source"
-      puts "Master branch renamed to 'source' for committing your blog source files"
-    else
-      unless !public_dir.match("#{project}").nil?
-        system "rake set_root_dir[#{project}]"
-      end
-    end
-  end
-  url = "http://#{user}.github.com"
-  url += "/#{project}" unless project == ''
-  jekyll_config = IO.read('_config.yml')
-  jekyll_config.sub!(/^url:.*$/, "url: #{url}")
-  File.open('_config.yml', 'w') do |f|
-    f.write jekyll_config
-  end
-  rm_rf deploy_dir
-  mkdir deploy_dir
-  cd "#{deploy_dir}" do
-    system "git init"
-    system "echo 'My Octopress Page is coming soon &hellip;' > index.html"
-    system "git add ."
-    system "git commit -m \"Octopress init\""
-    system "git branch -m gh-pages" unless branch == 'master'
-    system "git remote add origin #{repo_url}"
-    rakefile = IO.read(__FILE__)
-    rakefile.sub!(/deploy_branch(\s*)=(\s*)(["'])[\w-]*["']/, "deploy_branch\\1=\\2\\3#{branch}\\3")
-    rakefile.sub!(/deploy_default(\s*)=(\s*)(["'])[\w-]*["']/, "deploy_default\\1=\\2\\3push\\3")
-    File.open(__FILE__, 'w') do |f|
-      f.write rakefile
-    end
-  end
-  puts "\n---\n## Now you can deploy to #{url} with `rake deploy` ##"
-end
-
-def ok_failed(condition)
-  if (condition)
-    puts "OK"
-  else
-    puts "FAILED"
-  end
-end
-
-def get_stdin(message)
-  print message
-  STDIN.gets.chomp
-end
-
-def ask(message, valid_options)
-  if valid_options
-    answer = get_stdin("#{message} #{valid_options.to_s.gsub(/"/, '').gsub(/, /,'/')} ") while !valid_options.include?(answer)
-  else
-    answer = get_stdin(message)
-  end
-  answer
-end
-
-desc "list tasks"
-task :list do
-  puts "Tasks: #{(Rake::Task.tasks - [Rake::Task[:list]]).join(', ')}"
-  puts "(type rake -T for more detail)\n\n"
-end
->>>>>>> 2b67270f
+
+# This will be configured for you when you run config_deploy
+deploy_branch  = "master"
+
+## -- Misc Configs -- ##
+
+public_dir      = "public"    # compiled site directory
+source_dir      = "source"    # source file directory
+blog_index_dir  = 'source'    # directory for your blog's index page (if you put your index in source/blog/index.html, set this to 'source/blog')
+deploy_dir      = "_deploy"   # deploy directory (for Github pages deployment)
+stash_dir       = "_stash"    # directory to stash posts for speedy generation
+posts_dir       = "_posts"    # directory for blog files
+themes_dir      = ".themes"   # directory for blog files
+new_post_ext    = "markdown"  # default new post file extension when using the new_post task
+new_page_ext    = "markdown"  # default new page file extension when using the new_page task
+server_port     = "4000"      # port for preview server eg. localhost:4000
+
+
+desc "Initial setup for Octopress: copies the default theme into the path of Jekyll's generator. Rake install defaults to rake install[classic] to install a different theme run rake install[some_theme_name]"
+task :install, :theme do |t, args|
+  if File.directory?(source_dir) || File.directory?("sass")
+    abort("rake aborted!") if ask("A theme is already installed, proceeding will overwrite existing files. Are you sure?", ['y', 'n']) == 'n'
+  end
+  # copy theme into working Jekyll directories
+  theme = args.theme || 'classic'
+  puts "## Copying "+theme+" theme into ./#{source_dir} and ./sass"
+  mkdir_p source_dir
+  cp_r "#{themes_dir}/#{theme}/source/.", source_dir
+  mkdir_p "sass"
+  cp_r "#{themes_dir}/#{theme}/sass/.", "sass"
+  mkdir_p "#{source_dir}/#{posts_dir}"
+  mkdir_p public_dir
+end
+
+#######################
+# Working with Jekyll #
+#######################
+
+desc "Generate jekyll site"
+task :generate do
+  raise "### You haven't set anything up yet. First run `rake install` to set up an Octopress theme." unless File.directory?(source_dir)
+  puts "## Generating Site with Jekyll"
+  system "compass compile --css-dir #{source_dir}/stylesheets"
+  system "jekyll"
+end
+
+desc "Watch the site and regenerate when it changes"
+task :watch do
+  raise "### You haven't set anything up yet. First run `rake install` to set up an Octopress theme." unless File.directory?(source_dir)
+  puts "Starting to watch source with Jekyll and Compass."
+  system "compass compile --css-dir #{source_dir}/stylesheets" unless File.exist?("#{source_dir}/stylesheets/screen.css")
+  jekyllPid = Process.spawn({"OCTOPRESS_ENV"=>"preview"}, "jekyll --auto")
+  compassPid = Process.spawn("compass watch")
+
+  trap("INT") {
+    [jekyllPid, compassPid].each { |pid| Process.kill(9, pid) rescue Errno::ESRCH }
+    exit 0
+  }
+
+  [jekyllPid, compassPid].each { |pid| Process.wait(pid) }
+end
+
+desc "preview the site in a web browser"
+task :preview do
+  raise "### You haven't set anything up yet. First run `rake install` to set up an Octopress theme." unless File.directory?(source_dir)
+  puts "Starting to watch source with Jekyll and Compass. Starting Rack on port #{server_port}"
+  system "compass compile --css-dir #{source_dir}/stylesheets" unless File.exist?("#{source_dir}/stylesheets/screen.css")
+  jekyllPid = Process.spawn({"OCTOPRESS_ENV"=>"preview"}, "jekyll --auto")
+  compassPid = Process.spawn("compass watch")
+  rackupPid = Process.spawn("rackup --port #{server_port}")
+
+  trap("INT") {
+    [jekyllPid, compassPid, rackupPid].each { |pid| Process.kill(9, pid) rescue Errno::ESRCH }
+    exit 0
+  }
+
+  [jekyllPid, compassPid, rackupPid].each { |pid| Process.wait(pid) }
+end
+
+# usage rake new_post[my-new-post] or rake new_post['my new post'] or rake new_post (defaults to "new-post")
+desc "Begin a new post in #{source_dir}/#{posts_dir}"
+task :new_post, :title do |t, args|
+  raise "### You haven't set anything up yet. First run `rake install` to set up an Octopress theme." unless File.directory?(source_dir)
+  mkdir_p "#{source_dir}/#{posts_dir}"
+  args.with_defaults(:title => 'new-post')
+  title = args.title
+  filename = "#{source_dir}/#{posts_dir}/#{Time.now.strftime('%Y-%m-%d')}-#{title.to_url}.#{new_post_ext}"
+  if File.exist?(filename)
+    abort("rake aborted!") if ask("#{filename} already exists. Do you want to overwrite?", ['y', 'n']) == 'n'
+  end
+  puts "Creating new post: #{filename}"
+  open(filename, 'w') do |post|
+    post.puts "---"
+    post.puts "layout: post"
+    post.puts "title: \"#{title.gsub(/&/,'&amp;')}\""
+    post.puts "date: #{Time.now.strftime('%Y-%m-%d %H:%M')}"
+    post.puts "comments: true"
+    post.puts "categories: "
+    post.puts "---"
+  end
+end
+
+# usage rake new_page[my-new-page] or rake new_page[my-new-page.html] or rake new_page (defaults to "new-page.markdown")
+desc "Create a new page in #{source_dir}/(filename)/index.#{new_page_ext}"
+task :new_page, :filename do |t, args|
+  raise "### You haven't set anything up yet. First run `rake install` to set up an Octopress theme." unless File.directory?(source_dir)
+  args.with_defaults(:filename => 'new-page')
+  page_dir = [source_dir]
+  if args.filename.downcase =~ /(^.+\/)?(.+)/
+    filename, dot, extension = $2.rpartition('.').reject(&:empty?)         # Get filename and extension
+    title = filename
+    page_dir.concat($1.downcase.sub(/^\//, '').split('/')) unless $1.nil?  # Add path to page_dir Array
+    if extension.nil?
+      page_dir << filename
+      filename = "index"
+    end
+    extension ||= new_page_ext
+    page_dir = page_dir.map! { |d| d = d.to_url }.join('/')                # Sanitize path
+    filename = filename.downcase.to_url
+
+    mkdir_p page_dir
+    file = "#{page_dir}/#{filename}.#{extension}"
+    if File.exist?(file)
+      abort("rake aborted!") if ask("#{file} already exists. Do you want to overwrite?", ['y', 'n']) == 'n'
+    end
+    puts "Creating new page: #{file}"
+    open(file, 'w') do |page|
+      page.puts "---"
+      page.puts "layout: page"
+      page.puts "title: \"#{title}\""
+      page.puts "date: #{Time.now.strftime('%Y-%m-%d %H:%M')}"
+      page.puts "comments: true"
+      page.puts "sharing: true"
+      page.puts "footer: true"
+      page.puts "---"
+    end
+  else
+    puts "Syntax error: #{args.filename} contains unsupported characters"
+  end
+end
+
+# usage rake isolate[my-post]
+desc "Move all other posts than the one currently being worked on to a temporary stash location (stash) so regenerating the site happens much quicker."
+task :isolate, :filename do |t, args|
+  stash_dir = "#{source_dir}/#{stash_dir}"
+  FileUtils.mkdir(stash_dir) unless File.exist?(stash_dir)
+  Dir.glob("#{source_dir}/#{posts_dir}/*.*") do |post|
+    FileUtils.mv post, stash_dir unless post.include?(args.filename)
+  end
+end
+
+desc "Move all stashed posts back into the posts directory, ready for site generation."
+task :integrate do
+  FileUtils.mv Dir.glob("#{source_dir}/#{stash_dir}/*.*"), "#{source_dir}/#{posts_dir}/"
+end
+
+desc "Clean out caches: .pygments-cache, .gist-cache, .sass-cache"
+task :clean do
+  rm_rf [".pygments-cache/**", ".gist-cache/**", ".sass-cache/**", "source/stylesheets/screen.css"]
+end
+
+desc "Move sass to sass.old, install sass theme updates, replace sass/custom with sass.old/custom"
+task :update_style, :theme do |t, args|
+  theme = args.theme || 'classic'
+  if File.directory?("sass.old")
+    puts "removed existing sass.old directory"
+    rm_r "sass.old", :secure=>true
+  end
+  mv "sass", "sass.old"
+  puts "## Moved styles into sass.old/"
+  cp_r "#{themes_dir}/"+theme+"/sass/", "sass"
+  cp_r "sass.old/custom/.", "sass/custom"
+  puts "## Updated Sass ##"
+end
+
+desc "Move source to source.old, install source theme updates, replace source/_includes/navigation.html with source.old's navigation"
+task :update_source, :theme do |t, args|
+  theme = args.theme || 'classic'
+  if File.directory?("#{source_dir}.old")
+    puts "## Removed existing #{source_dir}.old directory"
+    rm_r "#{source_dir}.old", :secure=>true
+  end
+  mkdir "#{source_dir}.old"
+  cp_r "#{source_dir}/.", "#{source_dir}.old"
+  puts "## Copied #{source_dir} into #{source_dir}.old/"
+  cp_r "#{themes_dir}/"+theme+"/source/.", source_dir, :remove_destination=>true
+  cp_r "#{source_dir}.old/_includes/custom/.", "#{source_dir}/_includes/custom/", :remove_destination=>true
+  cp "#{source_dir}.old/favicon.png", source_dir
+  mv "#{source_dir}/index.html", "#{blog_index_dir}", :force=>true if blog_index_dir != source_dir
+  cp "#{source_dir}.old/index.html", source_dir if blog_index_dir != source_dir && File.exists?("#{source_dir}.old/index.html")
+  puts "## Updated #{source_dir} ##"
+end
+
+##############
+# Deploying  #
+##############
+
+desc "Default deploy task"
+task :deploy do
+  # Check if preview posts exist, which should not be published
+  if File.exists?(".preview-mode")
+    puts "## Found posts in preview mode, regenerating files ..."
+    File.delete(".preview-mode")
+    Rake::Task[:generate].execute
+  end
+
+  Rake::Task[:copydot].invoke(source_dir, public_dir)
+  Rake::Task["#{deploy_default}"].execute
+end
+
+desc "Generate website and deploy"
+task :gen_deploy => [:integrate, :generate, :deploy] do
+end
+
+desc "copy dot files for deployment"
+task :copydot, :source, :dest do |t, args|
+  FileList["#{args.source}/**/.*"].exclude("**/.", "**/..", "**/.DS_Store", "**/._*").each do |file|
+    cp_r file, file.gsub(/#{args.source}/, "#{args.dest}") unless File.directory?(file)
+  end
+end
+
+desc "Deploy website via rsync"
+task :rsync do
+  exclude = ""
+  if File.exists?('./rsync-exclude')
+    exclude = "--exclude-from '#{File.expand_path('./rsync-exclude')}'"
+  end
+  puts "## Deploying website via Rsync"
+  ok_failed system("rsync -avze 'ssh -p #{ssh_port}' #{exclude} #{"--delete" unless rsync_delete == false} #{public_dir}/ #{ssh_user}:#{document_root}")
+end
+
+desc "deploy public directory to github pages"
+multitask :push do
+  puts "## Deploying branch to Github Pages "
+  (Dir["#{deploy_dir}/*"]).each { |f| rm_rf(f) }
+  Rake::Task[:copydot].invoke(public_dir, deploy_dir)
+  puts "\n## copying #{public_dir} to #{deploy_dir}"
+  cp_r "#{public_dir}/.", deploy_dir
+  cd "#{deploy_dir}" do
+    system "git add ."
+    system "git add -u"
+    puts "\n## Commiting: Site updated at #{Time.now.utc}"
+    message = "Site updated at #{Time.now.utc}"
+    system "git commit -m \"#{message}\""
+    puts "\n## Pushing generated #{deploy_dir} website"
+    system "git push origin #{deploy_branch} --force"
+    puts "\n## Github Pages deploy complete"
+  end
+end
+
+desc "Update configurations to support publishing to root or sub directory"
+task :set_root_dir, :dir do |t, args|
+  puts ">>> !! Please provide a directory, eg. rake config_dir[publishing/subdirectory]" unless args.dir
+  if args.dir
+    if args.dir == "/"
+      dir = ""
+    else
+      dir = "/" + args.dir.sub(/(\/*)(.+)/, "\\2").sub(/\/$/, '');
+    end
+    rakefile = IO.read(__FILE__)
+    rakefile.sub!(/public_dir(\s*)=(\s*)(["'])[\w\-\/]*["']/, "public_dir\\1=\\2\\3public#{dir}\\3")
+    File.open(__FILE__, 'w') do |f|
+      f.write rakefile
+    end
+    compass_config = IO.read('config.rb')
+    compass_config.sub!(/http_path(\s*)=(\s*)(["'])[\w\-\/]*["']/, "http_path\\1=\\2\\3#{dir}/\\3")
+    compass_config.sub!(/http_images_path(\s*)=(\s*)(["'])[\w\-\/]*["']/, "http_images_path\\1=\\2\\3#{dir}/images\\3")
+    compass_config.sub!(/http_fonts_path(\s*)=(\s*)(["'])[\w\-\/]*["']/, "http_fonts_path\\1=\\2\\3#{dir}/fonts\\3")
+    compass_config.sub!(/css_dir(\s*)=(\s*)(["'])[\w\-\/]*["']/, "css_dir\\1=\\2\\3public#{dir}/stylesheets\\3")
+    File.open('config.rb', 'w') do |f|
+      f.write compass_config
+    end
+    jekyll_config = IO.read('_config.yml')
+    jekyll_config.sub!(/^destination:.+$/, "destination: public#{dir}")
+    jekyll_config.sub!(/^subscribe_rss:\s*\/.+$/, "subscribe_rss: #{dir}/atom.xml")
+    jekyll_config.sub!(/^root:.*$/, "root: /#{dir.sub(/^\//, '')}")
+    File.open('_config.yml', 'w') do |f|
+      f.write jekyll_config
+    end
+    rm_rf public_dir
+    mkdir_p "#{public_dir}#{dir}"
+    puts "## Site's root directory is now '/#{dir.sub(/^\//, '')}' ##"
+  end
+end
+
+desc "Set up _deploy folder and deploy branch for Github Pages deployment"
+task :setup_github_pages, :repo do |t, args|
+  if args.repo
+    repo_url = args.repo
+  else
+    puts "Enter the read/write url for your repository" 
+    puts "(For example, 'git@github.com:your_username/your_username.github.com)"
+    repo_url = get_stdin("Repository url: ")
+  end
+  user = repo_url.match(/:([^\/]+)/)[1]
+  branch = (repo_url.match(/\/[\w-]+.github.com/).nil?) ? 'gh-pages' : 'master'
+  project = (branch == 'gh-pages') ? repo_url.match(/\/([^\.]+)/)[1] : ''
+  unless `git remote -v`.match(/origin.+?octopress.git/).nil?
+    # If octopress is still the origin remote (from cloning) rename it to octopress
+    system "git remote rename origin octopress"
+    if branch == 'master'
+      # If this is a user/organization pages repository, add the correct origin remote
+      # and checkout the source branch for committing changes to the blog source.
+      system "git remote add origin #{repo_url}"
+      puts "Added remote #{repo_url} as origin"
+      system "git config branch.master.remote origin"
+      puts "Set origin as default remote"
+      system "git branch -m master source"
+      puts "Master branch renamed to 'source' for committing your blog source files"
+    else
+      unless !public_dir.match("#{project}").nil?
+        system "rake set_root_dir[#{project}]"
+      end
+    end
+  end
+  url = "http://#{user}.github.com"
+  url += "/#{project}" unless project == ''
+  jekyll_config = IO.read('_config.yml')
+  jekyll_config.sub!(/^url:.*$/, "url: #{url}")
+  File.open('_config.yml', 'w') do |f|
+    f.write jekyll_config
+  end
+  rm_rf deploy_dir
+  mkdir deploy_dir
+  cd "#{deploy_dir}" do
+    system "git init"
+    system "echo 'My Octopress Page is coming soon &hellip;' > index.html"
+    system "git add ."
+    system "git commit -m \"Octopress init\""
+    system "git branch -m gh-pages" unless branch == 'master'
+    system "git remote add origin #{repo_url}"
+    rakefile = IO.read(__FILE__)
+    rakefile.sub!(/deploy_branch(\s*)=(\s*)(["'])[\w-]*["']/, "deploy_branch\\1=\\2\\3#{branch}\\3")
+    rakefile.sub!(/deploy_default(\s*)=(\s*)(["'])[\w-]*["']/, "deploy_default\\1=\\2\\3push\\3")
+    File.open(__FILE__, 'w') do |f|
+      f.write rakefile
+    end
+  end
+  puts "\n---\n## Now you can deploy to #{url} with `rake deploy` ##"
+end
+
+def ok_failed(condition)
+  if (condition)
+    puts "OK"
+  else
+    puts "FAILED"
+  end
+end
+
+def get_stdin(message)
+  print message
+  STDIN.gets.chomp
+end
+
+def ask(message, valid_options)
+  if valid_options
+    answer = get_stdin("#{message} #{valid_options.to_s.gsub(/"/, '').gsub(/, /,'/')} ") while !valid_options.include?(answer)
+  else
+    answer = get_stdin(message)
+  end
+  answer
+end
+
+desc "list tasks"
+task :list do
+  puts "Tasks: #{(Rake::Task.tasks - [Rake::Task[:list]]).join(', ')}"
+  puts "(type rake -T for more detail)\n\n"
+end